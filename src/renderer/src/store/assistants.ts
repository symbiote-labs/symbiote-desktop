import { createSlice, PayloadAction } from '@reduxjs/toolkit'
import { DEFAULT_CONTEXTCOUNT, DEFAULT_TEMPERATURE } from '@renderer/config/constant'
import { TopicManager } from '@renderer/hooks/useTopic'
import { getDefaultAssistant, getDefaultTopic } from '@renderer/services/AssistantService'
import { Assistant, AssistantSettings, Model, Topic } from '@renderer/types'
import { isEmpty, uniqBy } from 'lodash'

export interface AssistantsState {
  defaultAssistant: Assistant
  assistants: Assistant[]
  tagsOrder: string[]
}

const initialState: AssistantsState = {
  defaultAssistant: getDefaultAssistant(),
  assistants: [getDefaultAssistant()],
  tagsOrder: []
}

const assistantsSlice = createSlice({
  name: 'assistants',
  initialState,
  reducers: {
    updateDefaultAssistant: (state, action: PayloadAction<{ assistant: Assistant }>) => {
      state.defaultAssistant = action.payload.assistant
    },
    updateAssistants: (state, action: PayloadAction<Assistant[]>) => {
      state.assistants = action.payload
    },
    addAssistant: (state, action: PayloadAction<Assistant>) => {
      state.assistants.push(action.payload)
    },
    removeAssistant: (state, action: PayloadAction<{ id: string }>) => {
      state.assistants = state.assistants.filter((c) => c.id !== action.payload.id)
    },
    updateAssistant: (state, action: PayloadAction<Assistant>) => {
      state.assistants = state.assistants.map((c) => (c.id === action.payload.id ? action.payload : c))
    },
    updateAssistantSettings: (
      state,
      action: PayloadAction<{ assistantId: string; settings: Partial<AssistantSettings> }>
    ) => {
      for (const assistant of state.assistants) {
        const settings = action.payload.settings
        if (assistant.id === action.payload.assistantId) {
          for (const key in settings) {
            if (!assistant.settings) {
              assistant.settings = {
                temperature: DEFAULT_TEMPERATURE,
                contextCount: DEFAULT_CONTEXTCOUNT,
                enableMaxTokens: false,
                maxTokens: 0,
                streamOutput: true
              }
            }
            assistant.settings[key] = settings[key]
          }
        }
      }
    },
    addTopic: (state, action: PayloadAction<{ assistantId: string; topic: Topic }>) => {
      const topic = action.payload.topic
      topic.createdAt = topic.createdAt || new Date().toISOString()
      topic.updatedAt = topic.updatedAt || new Date().toISOString()
      state.assistants = state.assistants.map((assistant) =>
        assistant.id === action.payload.assistantId
          ? {
              ...assistant,
              topics: uniqBy([topic, ...assistant.topics], 'id')
            }
          : assistant
      )
    },
    removeTopic: (state, action: PayloadAction<{ assistantId: string; topic: Topic }>) => {
      state.assistants = state.assistants.map((assistant) =>
        assistant.id === action.payload.assistantId
          ? {
              ...assistant,
              topics: assistant.topics.filter(({ id }) => id !== action.payload.topic.id)
            }
          : assistant
      )
    },
    updateTopic: (state, action: PayloadAction<{ assistantId: string; topic: Topic }>) => {
      const newTopic = action.payload.topic
      newTopic.updatedAt = new Date().toISOString()
      state.assistants = state.assistants.map((assistant) =>
        assistant.id === action.payload.assistantId
          ? {
              ...assistant,
              topics: assistant.topics.map((topic) => {
                const _topic = topic.id === newTopic.id ? newTopic : topic
                _topic.messages = []
                return _topic
              })
            }
          : assistant
      )
    },
    updateTopics: (state, action: PayloadAction<{ assistantId: string; topics: Topic[] }>) => {
      state.assistants = state.assistants.map((assistant) =>
        assistant.id === action.payload.assistantId
          ? {
              ...assistant,
              topics: action.payload.topics.map((topic) =>
                isEmpty(topic.messages) ? topic : { ...topic, messages: [] }
              )
            }
          : assistant
      )
    },
    removeAllTopics: (state, action: PayloadAction<{ assistantId: string }>) => {
      state.assistants = state.assistants.map((assistant) => {
        if (assistant.id === action.payload.assistantId) {
          assistant.topics.forEach((topic) => TopicManager.removeTopic(topic.id))
          return {
            ...assistant,
            topics: [getDefaultTopic(assistant.id)]
          }
        }
        return assistant
      })
    },
    setModel: (state, action: PayloadAction<{ assistantId: string; model: Model }>) => {
      state.assistants = state.assistants.map((assistant) =>
        assistant.id === action.payload.assistantId
          ? {
              ...assistant,
              model: action.payload.model
            }
          : assistant
      )
    },
<<<<<<< HEAD
    setSymbioteAssistant: (state, action: PayloadAction<Assistant>) => {
      // Replace or add the Symbiote assistant at the beginning
      const symbioteIndex = state.assistants.findIndex(assistant => assistant.id === action.payload.id)
      if (symbioteIndex >= 0) {
        state.assistants[symbioteIndex] = action.payload
      } else {
        state.assistants.unshift(action.payload) // Add at beginning
      }
      // Also update default assistant to be the Symbiote assistant
      state.defaultAssistant = action.payload
    },
    clearSymbioteAssistant: (state) => {
      state.assistants = state.assistants.filter(assistant => assistant.id !== 'symbiote-desktop-assistant')
      // Reset default assistant if it was the Symbiote one
      if (state.defaultAssistant.id === 'symbiote-desktop-assistant') {
        state.defaultAssistant = getDefaultAssistant()
      }
=======
    setTagsOrder: (state, action: PayloadAction<string[]>) => {
      state.tagsOrder = action.payload
>>>>>>> 922e1420
    }
  }
})

export const {
  updateDefaultAssistant,
  updateAssistants,
  addAssistant,
  removeAssistant,
  updateAssistant,
  addTopic,
  removeTopic,
  updateTopic,
  updateTopics,
  removeAllTopics,
  setModel,
<<<<<<< HEAD
  updateAssistantSettings,
  setSymbioteAssistant,
  clearSymbioteAssistant
=======
  setTagsOrder,
  updateAssistantSettings
>>>>>>> 922e1420
} = assistantsSlice.actions

// Selectors
export const selectSymbioteAssistant = (state: { assistants: AssistantsState }) =>
  state.assistants.assistants.find(assistant => assistant.id === 'symbiote-desktop-assistant')

export default assistantsSlice.reducer<|MERGE_RESOLUTION|>--- conflicted
+++ resolved
@@ -131,7 +131,9 @@
           : assistant
       )
     },
-<<<<<<< HEAD
+    setTagsOrder: (state, action: PayloadAction<string[]>) => {
+      state.tagsOrder = action.payload
+    },
     setSymbioteAssistant: (state, action: PayloadAction<Assistant>) => {
       // Replace or add the Symbiote assistant at the beginning
       const symbioteIndex = state.assistants.findIndex(assistant => assistant.id === action.payload.id)
@@ -149,10 +151,6 @@
       if (state.defaultAssistant.id === 'symbiote-desktop-assistant') {
         state.defaultAssistant = getDefaultAssistant()
       }
-=======
-    setTagsOrder: (state, action: PayloadAction<string[]>) => {
-      state.tagsOrder = action.payload
->>>>>>> 922e1420
     }
   }
 })
@@ -169,14 +167,10 @@
   updateTopics,
   removeAllTopics,
   setModel,
-<<<<<<< HEAD
+  setTagsOrder,
   updateAssistantSettings,
   setSymbioteAssistant,
   clearSymbioteAssistant
-=======
-  setTagsOrder,
-  updateAssistantSettings
->>>>>>> 922e1420
 } = assistantsSlice.actions
 
 // Selectors
