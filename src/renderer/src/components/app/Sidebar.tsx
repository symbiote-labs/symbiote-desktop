--- conflicted
+++ resolved
@@ -7,11 +7,8 @@
 import useNavBackgroundColor from '@renderer/hooks/useNavBackgroundColor'
 import { modelGenerating, useRuntime } from '@renderer/hooks/useRuntime'
 import { useSettings } from '@renderer/hooks/useSettings'
-<<<<<<< HEAD
-=======
 import { ThemeMode } from '@renderer/types'
 import { isEmoji } from '@renderer/utils'
->>>>>>> 8f8c2f85
 import type { MenuProps } from 'antd'
 import { Dropdown, Tooltip } from 'antd'
 import {
@@ -47,12 +44,8 @@
   const { pathname } = useLocation()
   const navigate = useNavigate()
 
-<<<<<<< HEAD
-  const { theme, settingTheme, toggleTheme } = useTheme()
-=======
   const { theme, settedTheme, toggleTheme } = useTheme()
   const avatar = useAvatar()
->>>>>>> 8f8c2f85
   const { t } = useTranslation()
 
   const onEditUser = () => SymbioteUserPopup.show()
