--- conflicted
+++ resolved
@@ -2,10 +2,6 @@
 import { useSettings } from '@renderer/hooks/useSettings'
 import i18n from '@renderer/i18n'
 import { RootState, useAppDispatch } from '@renderer/store'
-<<<<<<< HEAD
-import { setEnableDataCollection, setLanguage, setNotificationSettings, setAutoInstallMCPBinaries } from '@renderer/store/settings'
-import { setProxyMode, setProxyUrl as _setProxyUrl } from '@renderer/store/settings'
-=======
 import {
   setEnableDataCollection,
   setEnableSpellCheck,
@@ -15,7 +11,6 @@
   setProxyUrl as _setProxyUrl,
   setSpellCheckLanguages
 } from '@renderer/store/settings'
->>>>>>> f2c9bf43
 import { LanguageVarious } from '@renderer/types'
 import { NotificationSource } from '@renderer/types/notification'
 import { isValidProxyUrl } from '@renderer/utils'
