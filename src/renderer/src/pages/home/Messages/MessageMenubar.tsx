--- conflicted
+++ resolved
@@ -11,12 +11,8 @@
 import { RootState } from '@renderer/store'
 import type { Model } from '@renderer/types'
 import type { Assistant, Topic } from '@renderer/types'
-<<<<<<< HEAD
 import type { Message } from '@renderer/types/newMessage'
-import { captureScrollableDivAsBlob, captureScrollableDivAsDataURL, removeTrailingDoubleSpaces } from '@renderer/utils'
-=======
 import { captureScrollableDivAsBlob, captureScrollableDivAsDataURL } from '@renderer/utils'
->>>>>>> 81eab117
 import {
   exportMarkdownToJoplin,
   exportMarkdownToNotion,
@@ -26,11 +22,8 @@
   messageToMarkdown
 } from '@renderer/utils/export'
 import { withMessageThought } from '@renderer/utils/formats'
-<<<<<<< HEAD
+import { removeTrailingDoubleSpaces } from '@renderer/utils/markdown'
 import { findImageBlocks, getMainTextContent } from '@renderer/utils/messageUtils/find'
-=======
-import { removeTrailingDoubleSpaces } from '@renderer/utils/markdown'
->>>>>>> 81eab117
 import { Button, Dropdown, Popconfirm, Tooltip } from 'antd'
 import dayjs from 'dayjs'
 import {
