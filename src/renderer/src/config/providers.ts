--- conflicted
+++ resolved
@@ -101,12 +101,9 @@
   qiniu: QiniuProviderLogo,
   tokenflux: TokenFluxProviderLogo,
   cephalon: CephalonProviderLogo,
-<<<<<<< HEAD
-  'symbiote-labs': SymbioteLabsProviderLogo
-=======
   lanyun: LanyunProviderLogo,
-  vertexai: VertexAIProviderLogo
->>>>>>> f2c9bf43
+  vertexai: VertexAIProviderLogo,
+  'symbiote-labs': SymbioteLabsProviderLogo,
 } as const
 
 export function getProviderLogo(providerId: string) {
@@ -635,8 +632,6 @@
       docs: `${TOKENFLUX_HOST}/docs`,
       models: `${TOKENFLUX_HOST}/models`
     }
-<<<<<<< HEAD
-=======
   },
   cephalon: {
     api: {
@@ -648,28 +643,5 @@
       docs: 'https://cephalon.cloud/apitoken/1864244127731589124',
       models: 'https://cephalon.cloud/model'
     }
-  },
-  lanyun: {
-    api: {
-      url: 'https://maas-api.lanyun.net'
-    },
-    websites: {
-      official: 'https://lanyun.net',
-      apiKey: 'https://maas.lanyun.net/api/#/system/apiKey',
-      docs: 'https://archive.lanyun.net/maas/doc/',
-      models: 'https://maas.lanyun.net/api/#/model/modelSquare'
-    }
-  },
-  vertexai: {
-    api: {
-      url: 'https://console.cloud.google.com/apis/api/aiplatform.googleapis.com/overview'
-    },
-    websites: {
-      official: 'https://cloud.google.com/vertex-ai',
-      apiKey: 'https://console.cloud.google.com/apis/credentials',
-      docs: 'https://cloud.google.com/vertex-ai/generative-ai/docs',
-      models: 'https://cloud.google.com/vertex-ai/generative-ai/docs/learn/models'
-    }
->>>>>>> f2c9bf43
   }
 }