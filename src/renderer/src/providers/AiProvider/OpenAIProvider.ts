import {
  getOpenAIWebSearchParams,
  isOpenAILLMModel,
  isOpenAIReasoningModel,
  isOpenAIWebSearch,
  isSupportedModel,
  isSupportedReasoningEffortOpenAIModel,
  isVisionModel
} from '@renderer/config/models'
import { getStoreSetting } from '@renderer/hooks/useSettings'
import i18n from '@renderer/i18n'
import { getAssistantSettings, getDefaultModel, getTopNamingModel } from '@renderer/services/AssistantService'
import { EVENT_NAMES } from '@renderer/services/EventService'
import FileManager from '@renderer/services/FileManager'
import {
  filterContextMessages,
  filterEmptyMessages,
  filterUserRoleStartMessages
} from '@renderer/services/MessagesService'
import {
  Assistant,
  FileTypes,
  GenerateImageParams,
  MCPCallToolResponse,
  MCPTool,
  MCPToolResponse,
  Model,
  Provider,
  Suggestion,
  ToolCallResponse,
  Usage,
  WebSearchSource
} from '@renderer/types'
import { ChunkType } from '@renderer/types/chunk'
import { Message } from '@renderer/types/newMessage'
import { removeSpecialCharactersForTopicName } from '@renderer/utils'
import { addImageFileToContents } from '@renderer/utils/formats'
import { convertLinks } from '@renderer/utils/linkConverter'
import {
  mcpToolCallResponseToOpenAIMessage,
  mcpToolsToOpenAIResponseTools,
  openAIToolsToMcpTool,
  parseAndCallTools
} from '@renderer/utils/mcp-tools'
import { findFileBlocks, findImageBlocks, getMainTextContent } from '@renderer/utils/messageUtils/find'
import { buildSystemPrompt } from '@renderer/utils/prompt'
import { isEmpty, takeRight } from 'lodash'
import OpenAI from 'openai'
import { ChatCompletionContentPart, ChatCompletionMessageParam } from 'openai/resources/chat/completions'
import { Stream } from 'openai/streaming'
import { FileLike, toFile } from 'openai/uploads'

import { CompletionsParams } from '.'
import BaseProvider from './BaseProvider'

export abstract class BaseOpenAiProvider extends BaseProvider {
  protected sdk: OpenAI

  constructor(provider: Provider) {
    super(provider)

    this.sdk = new OpenAI({
      dangerouslyAllowBrowser: true,
      apiKey: this.apiKey,
      baseURL: this.getBaseURL(),
      defaultHeaders: {
        ...this.defaultHeaders()
      }
    })
  }

  abstract convertMcpTools<T>(mcpTools: MCPTool[]): T[]

  abstract mcpToolCallResponseToMessage: (
    mcpToolResponse: MCPToolResponse,
    resp: MCPCallToolResponse,
    model: Model
  ) => OpenAI.Responses.ResponseInputItem | ChatCompletionMessageParam | undefined

  /**
   * Extract the file content from the message
   * @param message - The message
   * @returns The file content
   */
  protected async extractFileContent(message: Message) {
    const fileBlocks = findFileBlocks(message)
    if (fileBlocks.length > 0) {
      const textFileBlocks = fileBlocks.filter(
        (fb) => fb.file && [FileTypes.TEXT, FileTypes.DOCUMENT].includes(fb.file.type)
      )

      if (textFileBlocks.length > 0) {
        let text = ''
        const divider = '\n\n---\n\n'

        for (const fileBlock of textFileBlocks) {
          const file = fileBlock.file
          const fileContent = (await window.api.file.read(file.id + file.ext)).trim()
          const fileNameRow = 'file: ' + file.origin_name + '\n\n'
          text = text + fileNameRow + fileContent + divider
        }

        return text
      }
    }

    return ''
  }

  private async getReponseMessageParam(message: Message, model: Model): Promise<OpenAI.Responses.ResponseInputItem> {
    const isVision = isVisionModel(model)
    const content = await this.getMessageContent(message)
    const fileBlocks = findFileBlocks(message)
    const imageBlocks = findImageBlocks(message)

    if (fileBlocks.length === 0 && imageBlocks.length === 0) {
      if (message.role === 'assistant') {
        return {
          role: 'assistant',
          content: content
        }
      } else {
        return {
          role: message.role === 'system' ? 'user' : message.role,
          content: content ? [{ type: 'input_text', text: content }] : []
        } as OpenAI.Responses.EasyInputMessage
      }
    }

    const parts: OpenAI.Responses.ResponseInputContent[] = []
    if (content) {
      parts.push({
        type: 'input_text',
        text: content
      })
    }

    for (const imageBlock of imageBlocks) {
      if (isVision) {
        if (imageBlock.file) {
          const image = await window.api.file.base64Image(imageBlock.file.id + imageBlock.file.ext)
          parts.push({
            detail: 'auto',
            type: 'input_image',
            image_url: image.data as string
          })
        } else if (imageBlock.url && imageBlock.url.startsWith('data:')) {
          parts.push({
            detail: 'auto',
            type: 'input_image',
            image_url: imageBlock.url
          })
        }
      }
    }

    for (const fileBlock of fileBlocks) {
      const file = fileBlock.file
      if (!file) continue

      if ([FileTypes.TEXT, FileTypes.DOCUMENT].includes(file.type)) {
        const fileContent = (await window.api.file.read(file.id + file.ext)).trim()
        parts.push({
          type: 'input_text',
          text: file.origin_name + '\n' + fileContent
        })
      }
    }

    return {
      role: message.role === 'system' ? 'user' : message.role,
      content: parts
    }
  }

  protected getServiceTier(model: Model) {
    if ((model.id.includes('o3') && !model.id.includes('o3-mini')) || model.id.includes('o4-mini')) {
      return 'flex'
    }
    if (isOpenAILLMModel(model)) {
      return 'auto'
    }
    return undefined
  }

  protected getTimeout(model: Model) {
    if ((model.id.includes('o3') && !model.id.includes('o3-mini')) || model.id.includes('o4-mini')) {
      return 15 * 1000 * 60
    }
    return 5 * 1000 * 60
  }

  /**
   * Get the temperature for the assistant
   * @param assistant - The assistant
   * @param model - The model
   * @returns The temperature
   */
  protected getTemperature(assistant: Assistant, model: Model) {
    return isOpenAIReasoningModel(model) || isOpenAILLMModel(model) ? undefined : assistant?.settings?.temperature
  }

  /**
   * Get the top P for the assistant
   * @param assistant - The assistant
   * @param model - The model
   * @returns The top P
   */
  protected getTopP(assistant: Assistant, model: Model) {
    return isOpenAIReasoningModel(model) || isOpenAILLMModel(model) ? undefined : assistant?.settings?.topP
  }

  private getResponseReasoningEffort(assistant: Assistant, model: Model) {
    if (!isSupportedReasoningEffortOpenAIModel(model)) {
      return {}
    }

    const reasoningEffort = assistant?.settings?.reasoning_effort
    if (!reasoningEffort) {
      return {}
    }

    if (isSupportedReasoningEffortOpenAIModel(model)) {
      return {
        reasoning: {
          effort: reasoningEffort as OpenAI.ReasoningEffort,
          summary: 'detailed'
        } as OpenAI.Reasoning
      }
    }

    return {}
  }

  /**
   * Get the message parameter
   * @param message - The message
   * @param model - The model
   * @returns The message parameter
   */
  protected async getMessageParam(
    message: Message,
    model: Model
  ): Promise<OpenAI.Chat.Completions.ChatCompletionMessageParam> {
    const isVision = isVisionModel(model)
    const content = await this.getMessageContent(message)
    const fileBlocks = findFileBlocks(message)
    const imageBlocks = findImageBlocks(message)

    if (fileBlocks.length === 0 && imageBlocks.length === 0) {
      return {
        role: message.role === 'system' ? 'user' : message.role,
        content
      }
    }

    const parts: ChatCompletionContentPart[] = []

    if (content) {
      parts.push({ type: 'text', text: content })
    }

    for (const imageBlock of imageBlocks) {
      if (isVision) {
        if (imageBlock.file) {
          const image = await window.api.file.base64Image(imageBlock.file.id + imageBlock.file.ext)
          parts.push({ type: 'image_url', image_url: { url: image.data } })
        } else if (imageBlock.url && imageBlock.url.startsWith('data:')) {
          parts.push({ type: 'image_url', image_url: { url: imageBlock.url } })
        }
      }
    }

    for (const fileBlock of fileBlocks) {
      const { file } = fileBlock
      if (!file) {
        continue
      }

      if ([FileTypes.TEXT, FileTypes.DOCUMENT].includes(file.type)) {
        const fileContent = await (await window.api.file.read(file.id + file.ext)).trim()
        parts.push({
          type: 'text',
          text: file.origin_name + '\n' + fileContent
        })
      }
    }

    return {
      role: message.role === 'system' ? 'user' : message.role,
      content: parts
    } as ChatCompletionMessageParam
  }

  /**
   * Generate completions for the assistant use Response API
   * @param messages - The messages
   * @param assistant - The assistant
   * @param mcpTools
   * @param onChunk - The onChunk callback
   * @param onFilterMessages - The onFilterMessages callback
   * @returns The completions
   */
  async completions({ messages, assistant, mcpTools, onChunk, onFilterMessages }: CompletionsParams): Promise<void> {
    if (assistant.enableGenerateImage) {
      await this.generateImageByChat({ messages, assistant, onChunk } as CompletionsParams)
      return
    }
    const defaultModel = getDefaultModel()
    const model = assistant.model || defaultModel
<<<<<<< HEAD
    const { contextCount, maxTokens, streamOutput } = getAssistantSettings(assistant)

    const isEnabledBuiltinWebSearch = assistant.enableWebSearch
    onChunk({ type: ChunkType.LLM_RESPONSE_CREATED })
=======
    const { contextCount, maxTokens, streamOutput, enableToolUse } = getAssistantSettings(assistant)
    const isEnabledWebSearch = assistant.enableWebSearch || !!assistant.webSearchProviderId
>>>>>>> a6a8324c
    // 退回到 OpenAI 兼容模式
    if (isOpenAIWebSearch(model)) {
      const systemMessage = { role: 'system', content: assistant.prompt || '' }
      const userMessages: ChatCompletionMessageParam[] = []
      const _messages = filterUserRoleStartMessages(
        filterEmptyMessages(filterContextMessages(takeRight(messages, contextCount + 1)))
      )
      onFilterMessages(_messages)

      for (const message of _messages) {
        userMessages.push(await this.getMessageParam(message, model))
      }
      //当 systemMessage 内容为空时不发送 systemMessage
      let reqMessages: ChatCompletionMessageParam[]
      if (!systemMessage.content) {
        reqMessages = [...userMessages]
      } else {
        reqMessages = [systemMessage, ...userMessages].filter(Boolean) as ChatCompletionMessageParam[]
      }
      const lastUserMessage = _messages.findLast((m) => m.role === 'user')
      const { abortController, cleanup, signalPromise } = this.createAbortController(lastUserMessage?.id, true)
      const { signal } = abortController
      let time_first_token_millsec_delta = 0
      const start_time_millsec = new Date().getTime()
      const response = await this.sdk.chat.completions
        // @ts-ignore key is not typed
        .create(
          {
            model: model.id,
            messages: reqMessages,
            stream: true,
            temperature: this.getTemperature(assistant, model),
            top_p: this.getTopP(assistant, model),
            max_tokens: maxTokens,
            ...getOpenAIWebSearchParams(assistant, model),
            ...this.getCustomParameters(assistant)
          },
          {
            signal
          }
        )
      const processStream = async (stream: any) => {
        let content = ''
        let isFirstChunk = true
        let final_time_completion_millsec_delta = 0
        let lastUsage: Usage | undefined = undefined
        for await (const chunk of stream as any) {
          if (window.keyv.get(EVENT_NAMES.CHAT_COMPLETION_PAUSED)) {
            break
          }
          const delta = chunk.choices[0]?.delta
          const finishReason = chunk.choices[0]?.finish_reason
          if (delta?.content) {
            if (isOpenAIWebSearch(model)) {
              delta.content = convertLinks(delta.content || '', isFirstChunk)
            }
            if (isFirstChunk) {
              isFirstChunk = false
              time_first_token_millsec_delta = new Date().getTime() - start_time_millsec
            }
            content += delta.content
            onChunk({ type: ChunkType.TEXT_DELTA, text: delta.content })
          }
          if (!isEmpty(finishReason) || chunk?.annotations) {
            onChunk({ type: ChunkType.TEXT_COMPLETE, text: content })
            final_time_completion_millsec_delta = new Date().getTime() - start_time_millsec
            if (chunk.usage) {
              lastUsage = chunk.usage
            }
          }
          if (delta?.annotations) {
            onChunk({
              type: ChunkType.LLM_WEB_SEARCH_COMPLETE,
              llm_web_search: {
                results: delta.annotations,
                source: WebSearchSource.OPENAI_COMPATIBLE
              }
            })
          }
        }
        onChunk({
          type: ChunkType.BLOCK_COMPLETE,
          response: {
            usage: lastUsage,
            metrics: {
              completion_tokens: lastUsage?.completion_tokens,
              time_completion_millsec: final_time_completion_millsec_delta,
              time_first_token_millsec: time_first_token_millsec_delta
            }
          }
        })
      }
      await processStream(response).finally(cleanup)
      await signalPromise?.promise?.catch((error) => {
        throw error
      })
      return
    }
<<<<<<< HEAD
    const tools: OpenAI.Responses.Tool[] = []
    const toolChoices: OpenAI.Responses.ToolChoiceTypes = {
      type: 'web_search_preview'
    }
    if (isEnabledBuiltinWebSearch) {
=======
    let tools: OpenAI.Responses.Tool[] = []
    if (isEnabledWebSearch) {
>>>>>>> a6a8324c
      tools.push({
        type: 'web_search_preview'
      })
    }
    messages = addImageFileToContents(messages)
    const systemMessage: OpenAI.Responses.EasyInputMessage = {
      role: 'system',
      content: []
    }
    const systemMessageContent: OpenAI.Responses.ResponseInputMessageContentList = []
    const systemMessageInput: OpenAI.Responses.ResponseInputText = {
      text: assistant.prompt || '',
      type: 'input_text'
    }
    if (isSupportedReasoningEffortOpenAIModel(model)) {
      systemMessageInput.text = `Formatting re-enabled${systemMessageInput.text ? '\n' + systemMessageInput.text : ''}`
      systemMessage.role = 'developer'
    }

    const { tools: extraTools } = this.setupToolsConfig<OpenAI.Responses.Tool>({
      mcpTools,
      model,
      enableToolUse
    })

    tools = tools.concat(extraTools)

    if (this.useSystemPromptForTools) {
      systemMessageInput.text = buildSystemPrompt(systemMessageInput.text || '', mcpTools)
    }
    systemMessageContent.push(systemMessageInput)
    systemMessage.content = systemMessageContent
    const _messages = filterUserRoleStartMessages(
      filterEmptyMessages(filterContextMessages(takeRight(messages, contextCount + 1)))
    )

    onFilterMessages(_messages)
    const userMessage: OpenAI.Responses.ResponseInputItem[] = []
    for (const message of _messages) {
      userMessage.push(await this.getReponseMessageParam(message, model))
    }

    let time_first_token_millsec = 0
    const start_time_millsec = new Date().getTime()

    const lastUserMessage = _messages.findLast((m) => m.role === 'user')
    const { abortController, cleanup, signalPromise } = this.createAbortController(lastUserMessage?.id, true)
    const { signal } = abortController

    // 当 systemMessage 内容为空时不发送 systemMessage
    let reqMessages: OpenAI.Responses.ResponseInput
    if (!systemMessage.content) {
      reqMessages = [...userMessage]
    } else {
      reqMessages = [systemMessage, ...userMessage].filter(Boolean) as OpenAI.Responses.EasyInputMessage[]
    }

    const toolResponses: MCPToolResponse[] = []

    const processToolResults = async (toolResults: Awaited<ReturnType<typeof parseAndCallTools>>, idx: number) => {
      if (toolResults.length === 0) return

      toolResults.forEach((ts) => reqMessages.push(ts as OpenAI.Responses.EasyInputMessage))

      onChunk({ type: ChunkType.LLM_RESPONSE_CREATED })
      const stream = await this.sdk.responses.create(
        {
          model: model.id,
          input: reqMessages,
          temperature: this.getTemperature(assistant, model),
          top_p: this.getTopP(assistant, model),
          max_output_tokens: maxTokens,
          stream: streamOutput,
          tools: !isEmpty(tools) ? tools : undefined,
          service_tier: this.getServiceTier(model),
          ...this.getResponseReasoningEffort(assistant, model),
          ...this.getCustomParameters(assistant)
        },
        {
          signal,
          timeout: this.getTimeout(model)
        }
      )
      await processStream(stream, idx + 1)
    }

    const processToolCalls = async (mcpTools, toolCalls: OpenAI.Responses.ResponseFunctionToolCall[]) => {
      const mcpToolResponses = toolCalls
        .map((toolCall) => {
          const mcpTool = openAIToolsToMcpTool(mcpTools, toolCall as OpenAI.Responses.ResponseFunctionToolCall)
          if (!mcpTool) return undefined

          const parsedArgs = (() => {
            try {
              return JSON.parse(toolCall.arguments)
            } catch {
              return toolCall.arguments
            }
          })()

          return {
            id: toolCall.call_id,
            toolCallId: toolCall.call_id,
            tool: mcpTool,
            arguments: parsedArgs,
            status: 'pending'
          } as ToolCallResponse
        })
        .filter((t): t is ToolCallResponse => typeof t !== 'undefined')

      return await parseAndCallTools<OpenAI.Responses.ResponseInputItem | ChatCompletionMessageParam>(
        mcpToolResponses,
        toolResponses,
        onChunk,
        this.mcpToolCallResponseToMessage,
        model,
        mcpTools
      )
    }

    const processToolUses = async (content: string) => {
      return await parseAndCallTools(
        content,
        toolResponses,
        onChunk,
        this.mcpToolCallResponseToMessage,
        model,
        mcpTools
      )
    }

    const processStream = async (
      stream: Stream<OpenAI.Responses.ResponseStreamEvent> | OpenAI.Responses.Response,
      idx: number
    ) => {
      const toolCalls: OpenAI.Responses.ResponseFunctionToolCall[] = []

      if (!streamOutput) {
        const nonStream = stream as OpenAI.Responses.Response
        const time_completion_millsec = new Date().getTime() - start_time_millsec
        const completion_tokens =
          (nonStream.usage?.output_tokens || 0) + (nonStream.usage?.output_tokens_details.reasoning_tokens ?? 0)
        const total_tokens =
          (nonStream.usage?.total_tokens || 0) + (nonStream.usage?.output_tokens_details.reasoning_tokens ?? 0)
        const finalMetrics = {
          completion_tokens,
          time_completion_millsec,
          time_first_token_millsec: 0
        }
        const finalUsage = {
          completion_tokens,
          prompt_tokens: nonStream.usage?.input_tokens || 0,
          total_tokens
        }
        let content = ''

        for (const output of nonStream.output) {
          switch (output.type) {
            case 'message':
              if (output.content[0].type === 'output_text') {
                onChunk({ type: ChunkType.TEXT_DELTA, text: output.content[0].text })
                onChunk({ type: ChunkType.TEXT_COMPLETE, text: output.content[0].text })
                content += output.content[0].text
                if (output.content[0].annotations && output.content[0].annotations.length > 0) {
                  onChunk({
                    type: ChunkType.LLM_WEB_SEARCH_COMPLETE,
                    llm_web_search: {
                      source: WebSearchSource.OPENAI,
                      results: output.content[0].annotations
                    }
                  })
                }
              }
              break
            case 'reasoning':
              onChunk({
                type: ChunkType.THINKING_COMPLETE,
                text: output.summary.map((s) => s.text).join('\n'),
                thinking_millsec: new Date().getTime() - start_time_millsec
              })
              break
            case 'function_call':
              toolCalls.push(output)
          }
        }

        if (content) {
          reqMessages.push({
            role: 'assistant',
            content: content
          })
        }
        if (toolCalls.length) {
          toolCalls.forEach((toolCall) => {
            reqMessages.push(toolCall)
          })
        }

        const toolResults: Awaited<ReturnType<typeof parseAndCallTools>> = []
        if (toolCalls.length) {
          toolResults.push(...(await processToolCalls(mcpTools, toolCalls)))
        }
        if (content.length) {
          toolResults.push(...(await processToolUses(content)))
        }
        await processToolResults(toolResults, idx)

        onChunk({
          type: ChunkType.BLOCK_COMPLETE,
          response: {
            usage: finalUsage,
            metrics: finalMetrics
          }
        })
        return
      }
      let content = ''

      const outputItems: OpenAI.Responses.ResponseOutputItem[] = []

      let lastUsage: Usage | undefined = undefined
      let final_time_completion_millsec_delta = 0
      for await (const chunk of stream as Stream<OpenAI.Responses.ResponseStreamEvent>) {
        if (window.keyv.get(EVENT_NAMES.CHAT_COMPLETION_PAUSED)) {
          break
        }
        switch (chunk.type) {
          case 'response.created':
            time_first_token_millsec = new Date().getTime()
            break
          case 'response.output_item.added':
            if (chunk.item.type === 'function_call') {
              outputItems.push(chunk.item)
            }
            break

          case 'response.reasoning_summary_text.delta':
            onChunk({
              type: ChunkType.THINKING_DELTA,
              text: chunk.delta,
              thinking_millsec: new Date().getTime() - time_first_token_millsec
            })
            break
          case 'response.reasoning_summary_text.done':
            onChunk({
              type: ChunkType.THINKING_COMPLETE,
              text: chunk.text,
              thinking_millsec: new Date().getTime() - time_first_token_millsec
            })
            break
          case 'response.output_text.delta': {
            let delta = chunk.delta
            if (isEnabledBuiltinWebSearch) {
              delta = convertLinks(delta)
            }
            onChunk({
              type: ChunkType.TEXT_DELTA,
              text: delta
            })
            content += delta
            break
          }
          case 'response.output_text.done':
            onChunk({
              type: ChunkType.TEXT_COMPLETE,
              text: content
            })
            break
          case 'response.function_call_arguments.done': {
            const outputItem: OpenAI.Responses.ResponseOutputItem | undefined = outputItems.find(
              (item) => item.id === chunk.item_id
            )
            if (outputItem) {
              if (outputItem.type === 'function_call') {
                toolCalls.push({
                  ...outputItem,
                  arguments: chunk.arguments
                })
              }
            }

            break
          }
          case 'response.content_part.done':
            if (chunk.part.type === 'output_text' && chunk.part.annotations && chunk.part.annotations.length > 0) {
              onChunk({
                type: ChunkType.LLM_WEB_SEARCH_COMPLETE,
                llm_web_search: {
                  source: WebSearchSource.OPENAI,
                  results: chunk.part.annotations
                }
              })
            }
            break
          case 'response.completed': {
            final_time_completion_millsec_delta = new Date().getTime() - start_time_millsec
            const completion_tokens =
              (chunk.response.usage?.output_tokens || 0) +
              (chunk.response.usage?.output_tokens_details.reasoning_tokens ?? 0)
            const total_tokens =
              (chunk.response.usage?.total_tokens || 0) +
              (chunk.response.usage?.output_tokens_details.reasoning_tokens ?? 0)
            lastUsage = {
              completion_tokens,
              prompt_tokens: chunk.response.usage?.input_tokens || 0,
              total_tokens
            }
            break
          }
          case 'error':
            onChunk({
              type: ChunkType.ERROR,
              error: {
                message: chunk.message,
                code: chunk.code
              }
            })
            break
        }

        // --- End of Incremental onChunk calls ---
      } // End of for await loop
      if (content) {
        reqMessages.push({
          role: 'assistant',
          content: content
        })
      }
      if (toolCalls.length) {
        toolCalls.forEach((toolCall) => {
          reqMessages.push(toolCall)
        })
      }

      // Call processToolUses AFTER the loop finishes processing the main stream content
      // Note: parseAndCallTools inside processToolUses should handle its own onChunk for tool responses
      const toolResults: Awaited<ReturnType<typeof parseAndCallTools>> = []
      if (toolCalls.length) {
        toolResults.push(...(await processToolCalls(mcpTools, toolCalls)))
      }
      if (content) {
        toolResults.push(...(await processToolUses(content)))
      }
      await processToolResults(toolResults, idx)

      onChunk({
        type: ChunkType.BLOCK_COMPLETE,
        response: {
          usage: lastUsage,
          metrics: {
            completion_tokens: lastUsage?.completion_tokens,
            time_completion_millsec: final_time_completion_millsec_delta,
            time_first_token_millsec: time_first_token_millsec - start_time_millsec
          }
        }
      })
    }

    onChunk({ type: ChunkType.LLM_RESPONSE_CREATED })
    const stream = await this.sdk.responses.create(
      {
        model: model.id,
        input: reqMessages,
        temperature: this.getTemperature(assistant, model),
        top_p: this.getTopP(assistant, model),
        max_output_tokens: maxTokens,
        stream: streamOutput,
        tools: tools.length > 0 ? tools : undefined,
        tool_choice: isEnabledBuiltinWebSearch ? toolChoices : undefined,
        service_tier: this.getServiceTier(model),
        ...this.getResponseReasoningEffort(assistant, model),
        ...this.getCustomParameters(assistant)
      },
      {
        signal,
        timeout: this.getTimeout(model)
      }
    )

    await processStream(stream, 0).finally(cleanup)

    // 捕获signal的错误
    await signalPromise?.promise?.catch((error) => {
      throw error
    })
  }

  /**
   * Translate the content
   * @param content - The content
   * @param assistant - The assistant
   * @param onResponse - The onResponse callback
   * @returns The translated content
   */
  async translate(
    content: string,
    assistant: Assistant,
    onResponse?: (text: string, isComplete: boolean) => void
  ): Promise<string> {
    const defaultModel = getDefaultModel()
    const model = assistant.model || defaultModel
    const messageForApi: OpenAI.Responses.EasyInputMessage[] = content
      ? [
          {
            role: 'system',
            content: assistant.prompt
          },
          {
            role: 'user',
            content
          }
        ]
      : [{ role: 'user', content: assistant.prompt }]

    const isOpenAIReasoning = isOpenAIReasoningModel(model)
    const isSupportedStreamOutput = () => {
      if (!onResponse) {
        return false
      }
      return !isOpenAIReasoning
    }

    const stream = isSupportedStreamOutput()
    let text = ''
    if (stream) {
      const response = await this.sdk.responses.create({
        model: model.id,
        input: messageForApi,
        stream: true,
        temperature: this.getTemperature(assistant, model),
        top_p: this.getTopP(assistant, model),
        ...this.getResponseReasoningEffort(assistant, model)
      })

      for await (const chunk of response) {
        switch (chunk.type) {
          case 'response.output_text.delta':
            text += chunk.delta
            onResponse?.(text, false)
            break
          case 'response.output_text.done':
            onResponse?.(chunk.text, true)
            break
        }
      }
    } else {
      const response = await this.sdk.responses.create({
        model: model.id,
        input: messageForApi,
        stream: false,
        temperature: this.getTemperature(assistant, model),
        top_p: this.getTopP(assistant, model),
        ...this.getResponseReasoningEffort(assistant, model)
      })
      return response.output_text
    }

    return text
  }

  /**
   * Summarize the messages
   * @param messages - The messages
   * @param assistant - The assistant
   * @returns The summary
   */
  public async summaries(messages: Message[], assistant: Assistant): Promise<string> {
    const model = getTopNamingModel() || assistant.model || getDefaultModel()
    const userMessages = takeRight(messages, 5)
      .filter((message) => !message.isPreset)
      .map((message) => ({
        role: message.role,
        content: getMainTextContent(message)
      }))
    const userMessageContent = userMessages.reduce((prev, curr) => {
      const content = curr.role === 'user' ? `User: ${curr.content}` : `Assistant: ${curr.content}`
      return prev + (prev ? '\n' : '') + content
    }, '')

    const systemMessage: OpenAI.Responses.EasyInputMessage = {
      role: 'system',
      content: (getStoreSetting('topicNamingPrompt') as string) || i18n.t('prompts.title')
    }

    const userMessage: OpenAI.Responses.EasyInputMessage = {
      role: 'user',
      content: userMessageContent
    }

    const response = await this.sdk.responses.create({
      model: model.id,
      input: [systemMessage, userMessage],
      stream: false,
      max_output_tokens: 1000
    })
    return removeSpecialCharactersForTopicName(response.output_text.substring(0, 50))
  }

  public async summaryForSearch(messages: Message[], assistant: Assistant): Promise<string | null> {
    const model = getTopNamingModel() || assistant.model || getDefaultModel()
    const systemMessage: OpenAI.Responses.EasyInputMessage = {
      role: 'system',
      content: assistant.prompt
    }
    const messageContents = messages.map((m) => getMainTextContent(m))
    const userMessageContent = messageContents.join('\n')
    const userMessage: OpenAI.Responses.EasyInputMessage = {
      role: 'user',
      content: userMessageContent
    }
    const lastUserMessage = messages[messages.length - 1]
    const { abortController, cleanup } = this.createAbortController(lastUserMessage?.id)
    const { signal } = abortController

    const response = await this.sdk.responses
      .create(
        {
          model: model.id,
          input: [systemMessage, userMessage],
          stream: false,
          max_output_tokens: 1000
        },
        {
          signal,
          timeout: 20 * 1000
        }
      )
      .finally(cleanup)

    return response.output_text
  }

  /**
   *  Generate suggestions
   * @param messages - The messages
   * @param assistant - The assistant
   * @returns The suggestions
   */
  async suggestions(messages: Message[], assistant: Assistant): Promise<Suggestion[]> {
    const model = assistant.model

    if (!model) {
      return []
    }

    const userMessagesForApi = messages
      .filter((m) => m.role === 'user')
      .map((m) => ({
        role: m.role,
        content: getMainTextContent(m)
      }))

    const response: any = await this.sdk.request({
      method: 'post',
      path: '/advice_questions',
      body: {
        messages: userMessagesForApi,
        model: model.id,
        max_tokens: 0,
        temperature: 0,
        n: 0
      }
    })

    return response?.questions?.filter(Boolean)?.map((q: any) => ({ content: q })) || []
  }

  /**
   * Generate text
   * @param prompt - The prompt
   * @param content - The content
   * @returns The generated text
   */
  public async generateText({ prompt, content }: { prompt: string; content: string }): Promise<string> {
    const model = getDefaultModel()
    const response = await this.sdk.responses.create({
      model: model.id,
      stream: false,
      input: [
        { role: 'system', content: prompt },
        { role: 'user', content }
      ]
    })
    return response.output_text
  }

  /**
   * Check if the model is valid
   * @param model - The model
   * @param stream - Whether to use streaming interface
   * @returns The validity of the model
   */
  public async check(model: Model, stream: boolean): Promise<{ valid: boolean; error: Error | null }> {
    if (!model) {
      return { valid: false, error: new Error('No model found') }
    }
    if (stream) {
      const response = await this.sdk.responses.create({
        model: model.id,
        input: [{ role: 'user', content: 'hi' }],
        stream: true
      })
      let hasContent = false
      for await (const chunk of response) {
        if (chunk.type === 'response.output_text.delta') {
          hasContent = true
        }
      }
      if (hasContent) {
        return { valid: true, error: null }
      }
      throw new Error('Empty streaming response')
    } else {
      const response = await this.sdk.responses.create({
        model: model.id,
        input: [{ role: 'user', content: 'hi' }],
        stream: false
      })
      if (!response.output_text) {
        throw new Error('Empty response')
      }
      return { valid: true, error: null }
    }
  }

  /**
   * Get the models
   * @returns The models
   */
  public async models(): Promise<OpenAI.Models.Model[]> {
    try {
      const response = await this.sdk.models.list()
      const models = response.data || []
      models.forEach((model) => {
        model.id = model.id.trim()
      })
      return models.filter(isSupportedModel)
    } catch (error) {
      return []
    }
  }

  /**
   * Generate an image
   * @param params - The parameters
   * @returns The generated image
   */
  public async generateImage({
    model,
    prompt,
    negativePrompt,
    imageSize,
    batchSize,
    seed,
    numInferenceSteps,
    guidanceScale,
    signal,
    promptEnhancement
  }: GenerateImageParams): Promise<string[]> {
    const response = (await this.sdk.request({
      method: 'post',
      path: '/images/generations',
      signal,
      body: {
        model,
        prompt,
        negative_prompt: negativePrompt,
        image_size: imageSize,
        batch_size: batchSize,
        seed: seed ? parseInt(seed) : undefined,
        num_inference_steps: numInferenceSteps,
        guidance_scale: guidanceScale,
        prompt_enhancement: promptEnhancement
      }
    })) as { data: Array<{ url: string }> }

    return response.data.map((item) => item.url)
  }

  public async generateImageByChat({ messages, assistant, onChunk }: CompletionsParams): Promise<void> {
    const defaultModel = getDefaultModel()
    const model = assistant.model || defaultModel
    // save image data from the last assistant message
    messages = addImageFileToContents(messages)
    const lastUserMessage = messages.findLast((m) => m.role === 'user')
    const lastAssistantMessage = messages.findLast((m) => m.role === 'assistant')
    if (!lastUserMessage) {
      return
    }

    const { abortController } = this.createAbortController(lastUserMessage?.id, true)
    const { signal } = abortController
    const content = getMainTextContent(lastUserMessage!)
    let response: OpenAI.Images.ImagesResponse | null = null
    let images: FileLike[] = []

    try {
      if (lastUserMessage) {
        const UserFiles = findImageBlocks(lastUserMessage)
        const validUserFiles = UserFiles.filter((f) => f.file) // Filter out files that are undefined first
        const userImages = await Promise.all(
          validUserFiles.map(async (f) => {
            // f.file is guaranteed to exist here due to the filter above
            const fileInfo = f.file!
            const binaryData = await FileManager.readBinaryImage(fileInfo)
            return await toFile(binaryData, fileInfo.origin_name || 'image.png', {
              type: 'image/png'
            })
          })
        )
        images = images.concat(userImages)
      }

      if (lastAssistantMessage) {
        const assistantFiles = findImageBlocks(lastAssistantMessage)
        const assistantImages = await Promise.all(
          assistantFiles.filter(Boolean).map(async (f) => {
            const base64Data = f?.url?.replace(/^data:image\/\w+;base64,/, '')
            if (!base64Data) return null
            const binary = atob(base64Data)
            const bytes = new Uint8Array(binary.length)
            for (let i = 0; i < binary.length; i++) {
              bytes[i] = binary.charCodeAt(i)
            }
            return await toFile(bytes, 'assistant_image.png', {
              type: 'image/png'
            })
          })
        )
        images = images.concat(assistantImages.filter(Boolean) as FileLike[])
      }
      onChunk({
        type: ChunkType.IMAGE_CREATED
      })

      const start_time_millsec = new Date().getTime()

      if (images.length > 0) {
        response = await this.sdk.images.edit(
          {
            model: model.id,
            image: images,
            prompt: content || ''
          },
          {
            signal,
            timeout: 300_000
          }
        )
      } else {
        response = await this.sdk.images.generate(
          {
            model: model.id,
            prompt: content || '',
            response_format: model.id.includes('gpt-image-1') ? undefined : 'b64_json'
          },
          {
            signal,
            timeout: 300_000
          }
        )
      }

      onChunk({
        type: ChunkType.IMAGE_COMPLETE,
        image: {
          type: 'base64',
          images: response?.data?.map((item) => `data:image/png;base64,${item.b64_json}`) || []
        }
      })

      onChunk({
        type: ChunkType.BLOCK_COMPLETE,
        response: {
          usage: {
            completion_tokens: response.usage?.output_tokens || 0,
            prompt_tokens: response.usage?.input_tokens || 0,
            total_tokens: response.usage?.total_tokens || 0
          },
          metrics: {
            completion_tokens: response.usage?.output_tokens || 0,
            time_first_token_millsec: 0, // Non-streaming, first token time is not relevant
            time_completion_millsec: new Date().getTime() - start_time_millsec
          }
        }
      })
    } catch (error: any) {
      console.error('[generateImageByChat] error', error)
      onChunk({
        type: ChunkType.ERROR,
        error
      })
    }
  }

  /**
   * Get the embedding dimensions
   * @param model - The model
   * @returns The embedding dimensions
   */
  public async getEmbeddingDimensions(model: Model): Promise<number> {
    const data = await this.sdk.embeddings.create({
      model: model.id,
      input: 'hi'
    })
    return data.data[0].embedding.length
  }
}

export default class OpenAIProvider extends BaseOpenAiProvider {
  constructor(provider: Provider) {
    super(provider)
  }

  public convertMcpTools<T>(mcpTools: MCPTool[]) {
    return mcpToolsToOpenAIResponseTools(mcpTools) as T[]
  }

  public mcpToolCallResponseToMessage = (
    mcpToolResponse: MCPToolResponse,
    resp: MCPCallToolResponse,
    model: Model
  ): OpenAI.Responses.ResponseInputItem | undefined => {
    if ('toolUseId' in mcpToolResponse && mcpToolResponse.toolUseId) {
      return mcpToolCallResponseToOpenAIMessage(mcpToolResponse, resp, isVisionModel(model))
    } else if ('toolCallId' in mcpToolResponse && mcpToolResponse.toolCallId) {
      const toolCallOut: OpenAI.Responses.ResponseInputItem = {
        type: 'function_call_output',
        call_id: mcpToolResponse.toolCallId,
        output: JSON.stringify(resp.content)
      }
      return toolCallOut
    }
    return
  }
}<|MERGE_RESOLUTION|>--- conflicted
+++ resolved
@@ -308,15 +308,8 @@
     }
     const defaultModel = getDefaultModel()
     const model = assistant.model || defaultModel
-<<<<<<< HEAD
-    const { contextCount, maxTokens, streamOutput } = getAssistantSettings(assistant)
-
+    const { contextCount, maxTokens, streamOutput, enableToolUse } = getAssistantSettings(assistant)
     const isEnabledBuiltinWebSearch = assistant.enableWebSearch
-    onChunk({ type: ChunkType.LLM_RESPONSE_CREATED })
-=======
-    const { contextCount, maxTokens, streamOutput, enableToolUse } = getAssistantSettings(assistant)
-    const isEnabledWebSearch = assistant.enableWebSearch || !!assistant.webSearchProviderId
->>>>>>> a6a8324c
     // 退回到 OpenAI 兼容模式
     if (isOpenAIWebSearch(model)) {
       const systemMessage = { role: 'system', content: assistant.prompt || '' }
@@ -415,16 +408,11 @@
       })
       return
     }
-<<<<<<< HEAD
-    const tools: OpenAI.Responses.Tool[] = []
+    let tools: OpenAI.Responses.Tool[] = []
     const toolChoices: OpenAI.Responses.ToolChoiceTypes = {
       type: 'web_search_preview'
     }
     if (isEnabledBuiltinWebSearch) {
-=======
-    let tools: OpenAI.Responses.Tool[] = []
-    if (isEnabledWebSearch) {
->>>>>>> a6a8324c
       tools.push({
         type: 'web_search_preview'
       })
